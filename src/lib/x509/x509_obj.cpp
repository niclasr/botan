/*
* X.509 SIGNED Object
* (C) 1999-2007 Jack Lloyd
*
* Botan is released under the Simplified BSD License (see license.txt)
*/

#include <botan/x509_obj.h>
#include <botan/pubkey.h>
#include <botan/oids.h>
#include <botan/der_enc.h>
#include <botan/ber_dec.h>
#include <botan/parsing.h>
#include <botan/pem.h>
#include <algorithm>

namespace Botan {

namespace {
struct Pss_params
   {
   AlgorithmIdentifier hash_algo;
   AlgorithmIdentifier mask_gen_algo;
   AlgorithmIdentifier mask_gen_hash;  // redundant: decoded mask_gen_algo.parameters
   size_t salt_len;
   size_t trailer_field;
   };

Pss_params decode_pss_params(const std::vector<uint8_t>& encoded_pss_params)
   {
   Pss_params pss_parameter;
   BER_Decoder(encoded_pss_params)
      .start_cons(SEQUENCE)
         .decode_optional(pss_parameter.hash_algo, ASN1_Tag(0), PRIVATE, AlgorithmIdentifier("SHA-160",
                    AlgorithmIdentifier::USE_NULL_PARAM))
         .decode_optional(pss_parameter.mask_gen_algo, ASN1_Tag(1), PRIVATE,
                    AlgorithmIdentifier("MGF1", DER_Encoder().encode(AlgorithmIdentifier("SHA-160",
                                        AlgorithmIdentifier::USE_NULL_PARAM)).get_contents_unlocked()))
         .decode_optional(pss_parameter.salt_len, ASN1_Tag(2), PRIVATE, size_t(20))
         .decode_optional(pss_parameter.trailer_field, ASN1_Tag(3), PRIVATE, size_t(1))
      .end_cons();

   BER_Decoder(pss_parameter.mask_gen_algo.get_parameters()).decode(pss_parameter.mask_gen_hash);

   return pss_parameter;
   }
}

/*
* Read a PEM or BER X.509 object
*/
void X509_Object::load_data(DataSource& in)
   {
   try {
      if(ASN1::maybe_BER(in) && !PEM_Code::matches(in))
         {
         BER_Decoder dec(in);
         decode_from(dec);
         }
      else
         {
         std::string got_label;
         DataSource_Memory ber(PEM_Code::decode(in, got_label));

         if(got_label != PEM_label())
            {
            bool is_alternate = false;
            for(std::string alt_label : alternate_PEM_labels())
               {
               if(got_label == alt_label)
                  {
                  is_alternate = true;
                  break;
                  }
               }

            if(!is_alternate)
               throw Decoding_Error("Unexpected PEM label for " + PEM_label() + " of " + got_label);
            }

         BER_Decoder dec(ber);
         decode_from(dec);
         }
      }
   catch(Decoding_Error& e)
      {
      throw Decoding_Error(PEM_label() + " decoding failed: " + e.what());
      }
   }


void X509_Object::encode_into(DER_Encoder& to) const
   {
   to.start_cons(SEQUENCE)
         .start_cons(SEQUENCE)
            .raw_bytes(signed_body())
         .end_cons()
         .encode(signature_algorithm())
         .encode(signature(), BIT_STRING)
      .end_cons();
   }

/*
* Read a BER encoded X.509 object
*/
void X509_Object::decode_from(BER_Decoder& from)
   {
   from.start_cons(SEQUENCE)
         .start_cons(SEQUENCE)
            .raw_bytes(m_tbs_bits)
         .end_cons()
         .decode(m_sig_algo)
         .decode(m_sig, BIT_STRING)
      .end_cons();

   force_decode();
   }

/*
* Return a BER encoded X.509 object
*/
std::vector<uint8_t> X509_Object::BER_encode() const
   {
   DER_Encoder der;
   encode_into(der);
   return der.get_contents_unlocked();
   }

/*
* Return a PEM encoded X.509 object
*/
std::string X509_Object::PEM_encode() const
   {
   return PEM_Code::encode(BER_encode(), PEM_label());
   }

/*
* Return the TBS data
*/
std::vector<uint8_t> X509_Object::tbs_data() const
   {
   return ASN1::put_in_sequence(m_tbs_bits);
   }

/*
* Return the hash used in generating the signature
*/
std::string X509_Object::hash_used_for_signature() const
   {
   const OID& oid = m_sig_algo.get_oid();
   std::vector<std::string> sig_info = split_on(OIDS::lookup(oid), '/');

   if(sig_info.size() != 2)
      throw Internal_Error("Invalid name format found for " +
                           oid.as_string());

   if(sig_info[1] == "EMSA4")
      {
      return OIDS::lookup(decode_pss_params(signature_algorithm().get_parameters()).hash_algo.get_oid());
      }
   else
      {
      std::vector<std::string> pad_and_hash =
         parse_algorithm_name(sig_info[1]);

      if(pad_and_hash.size() != 2)
         {
         throw Internal_Error("Invalid name format " + sig_info[1]);
         }

      return pad_and_hash[1];
      }
   }

/*
* Check the signature on an object
*/
bool X509_Object::check_signature(const Public_Key* pub_key) const
   {
   if(!pub_key)
      throw Exception("No key provided for " + PEM_label() + " signature check");
   std::unique_ptr<const Public_Key> key(pub_key);
   return check_signature(*key);
   }

bool X509_Object::check_signature(const Public_Key& pub_key) const
   {
<<<<<<< HEAD
   try {
      std::vector<std::string> sig_info =
         split_on(OIDS::lookup(m_sig_algo.get_oid()), '/');
=======
   const Certificate_Status_Code code = verify_signature(pub_key);
   return (code == Certificate_Status_Code::VERIFIED);
   }
>>>>>>> 58458796

Certificate_Status_Code X509_Object::verify_signature(const Public_Key& pub_key) const
   {
   const std::vector<std::string> sig_info =
      split_on(OIDS::lookup(m_sig_algo.oid), '/');

   if(sig_info.size() != 2 || sig_info[0] != pub_key.algo_name())
      return Certificate_Status_Code::SIGNATURE_ALGO_BAD_PARAMS;

<<<<<<< HEAD
      if(padding == "EMSA4")
         {
         // "MUST contain RSASSA-PSS-params"
         if(signature_algorithm().get_parameters().empty())
            {
            return false;
            }

         Pss_params pss_parameter = decode_pss_params(signature_algorithm().get_parameters());

         // hash_algo must be SHA1, SHA2-224, SHA2-256, SHA2-384 or SHA2-512
         std::string hash_algo = OIDS::lookup(pss_parameter.hash_algo.get_oid());
         if(hash_algo != "SHA-160" && hash_algo != "SHA-224" && hash_algo != "SHA-256" && hash_algo != "SHA-384"
               && hash_algo != "SHA-512")
            {
            return false;
            }

         std::string mgf_algo = OIDS::lookup(pss_parameter.mask_gen_algo.get_oid());
         if(mgf_algo != "MGF1")
            {
            return false;
            }

         // For MGF1, it is strongly RECOMMENDED that the underlying hash function be the same as the one identified by hashAlgorithm
         // Must be SHA1, SHA2-224, SHA2-256, SHA2-384 or SHA2-512
         if(pss_parameter.mask_gen_hash.get_oid() != pss_parameter.hash_algo.get_oid())
            {
            return false;
            }
=======
   std::string padding = sig_info[1];
   const Signature_Format format =
      (pub_key.message_parts() >= 2) ? DER_SEQUENCE : IEEE_1363;

   if(padding == "EMSA4")
      {
      // "MUST contain RSASSA-PSS-params"
      if(signature_algorithm().parameters.empty())
         {
         return Certificate_Status_Code::SIGNATURE_ALGO_BAD_PARAMS;
         }

      Pss_params pss_parameter = decode_pss_params(signature_algorithm().parameters);

      // hash_algo must be SHA1, SHA2-224, SHA2-256, SHA2-384 or SHA2-512
      const std::string hash_algo = OIDS::lookup(pss_parameter.hash_algo.oid);
      if(hash_algo != "SHA-160" &&
         hash_algo != "SHA-224" &&
         hash_algo != "SHA-256" &&
         hash_algo != "SHA-384" &&
         hash_algo != "SHA-512")
         {
         return Certificate_Status_Code::UNTRUSTED_HASH;
         }

      const std::string mgf_algo = OIDS::lookup(pss_parameter.mask_gen_algo.oid);
      if(mgf_algo != "MGF1")
         {
         return Certificate_Status_Code::SIGNATURE_ALGO_BAD_PARAMS;
         }
>>>>>>> 58458796

      // For MGF1, it is strongly RECOMMENDED that the underlying hash function be the same as the one identified by hashAlgorithm
      // Must be SHA1, SHA2-224, SHA2-256, SHA2-384 or SHA2-512
      if(pss_parameter.mask_gen_hash.oid != pss_parameter.hash_algo.oid)
         {
         return Certificate_Status_Code::SIGNATURE_ALGO_BAD_PARAMS;
         }

      if(pss_parameter.trailer_field != 1)
         {
         return Certificate_Status_Code::SIGNATURE_ALGO_BAD_PARAMS;
         }

      // salt_len is actually not used for verification. Length is inferred from the signature
      padding += "(" + hash_algo + "," + mgf_algo + "," + std::to_string(pss_parameter.salt_len) + ")";
      }

   try
      {
      PK_Verifier verifier(pub_key, padding, format);
      const bool valid = verifier.verify_message(tbs_data(), signature());

      if(valid)
         return Certificate_Status_Code::VERIFIED;
      else
         return Certificate_Status_Code::SIGNATURE_ERROR;
      }
   catch(Algorithm_Not_Found&)
      {
      return Certificate_Status_Code::SIGNATURE_ALGO_UNKNOWN;
      }
   catch(...)
      {
      // This shouldn't happen, fallback to generic signature error
      return Certificate_Status_Code::SIGNATURE_ERROR;
      }
   }

/*
* Apply the X.509 SIGNED macro
*/
std::vector<uint8_t> X509_Object::make_signed(PK_Signer* signer,
                                            RandomNumberGenerator& rng,
                                            const AlgorithmIdentifier& algo,
                                            const secure_vector<uint8_t>& tbs_bits)
   {
   const std::vector<uint8_t> signature = signer->sign_message(tbs_bits, rng);

   return DER_Encoder()
      .start_cons(SEQUENCE)
         .raw_bytes(tbs_bits)
         .encode(algo)
         .encode(signature, BIT_STRING)
      .end_cons()
   .get_contents_unlocked();
   }

}<|MERGE_RESOLUTION|>--- conflicted
+++ resolved
@@ -185,56 +185,18 @@
 
 bool X509_Object::check_signature(const Public_Key& pub_key) const
    {
-<<<<<<< HEAD
-   try {
-      std::vector<std::string> sig_info =
-         split_on(OIDS::lookup(m_sig_algo.get_oid()), '/');
-=======
    const Certificate_Status_Code code = verify_signature(pub_key);
    return (code == Certificate_Status_Code::VERIFIED);
    }
->>>>>>> 58458796
 
 Certificate_Status_Code X509_Object::verify_signature(const Public_Key& pub_key) const
    {
    const std::vector<std::string> sig_info =
-      split_on(OIDS::lookup(m_sig_algo.oid), '/');
+      split_on(OIDS::lookup(m_sig_algo.get_oid()), '/');
 
    if(sig_info.size() != 2 || sig_info[0] != pub_key.algo_name())
       return Certificate_Status_Code::SIGNATURE_ALGO_BAD_PARAMS;
 
-<<<<<<< HEAD
-      if(padding == "EMSA4")
-         {
-         // "MUST contain RSASSA-PSS-params"
-         if(signature_algorithm().get_parameters().empty())
-            {
-            return false;
-            }
-
-         Pss_params pss_parameter = decode_pss_params(signature_algorithm().get_parameters());
-
-         // hash_algo must be SHA1, SHA2-224, SHA2-256, SHA2-384 or SHA2-512
-         std::string hash_algo = OIDS::lookup(pss_parameter.hash_algo.get_oid());
-         if(hash_algo != "SHA-160" && hash_algo != "SHA-224" && hash_algo != "SHA-256" && hash_algo != "SHA-384"
-               && hash_algo != "SHA-512")
-            {
-            return false;
-            }
-
-         std::string mgf_algo = OIDS::lookup(pss_parameter.mask_gen_algo.get_oid());
-         if(mgf_algo != "MGF1")
-            {
-            return false;
-            }
-
-         // For MGF1, it is strongly RECOMMENDED that the underlying hash function be the same as the one identified by hashAlgorithm
-         // Must be SHA1, SHA2-224, SHA2-256, SHA2-384 or SHA2-512
-         if(pss_parameter.mask_gen_hash.get_oid() != pss_parameter.hash_algo.get_oid())
-            {
-            return false;
-            }
-=======
    std::string padding = sig_info[1];
    const Signature_Format format =
       (pub_key.message_parts() >= 2) ? DER_SEQUENCE : IEEE_1363;
@@ -265,7 +227,6 @@
          {
          return Certificate_Status_Code::SIGNATURE_ALGO_BAD_PARAMS;
          }
->>>>>>> 58458796
 
       // For MGF1, it is strongly RECOMMENDED that the underlying hash function be the same as the one identified by hashAlgorithm
       // Must be SHA1, SHA2-224, SHA2-256, SHA2-384 or SHA2-512
